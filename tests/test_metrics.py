--- conflicted
+++ resolved
@@ -1,4 +1,3 @@
-<<<<<<< HEAD
 """Tests for risk metrics calculations."""
 
 import numpy as np
@@ -146,154 +145,4 @@
         # All metrics should be zero or safe defaults
         assert results["total_return"] == 0
         assert results["cagr"] == 0
-        assert results["sharpe_ratio"] == 0
-=======
-"""Tests for risk metrics calculations."""
-
-import numpy as np
-import pandas as pd
-import pytest
-
-from quant_research_starter.metrics import RiskMetrics
-
-
-@pytest.fixture
-def sample_returns():
-    """Create sample return series for testing metrics."""
-    dates = pd.date_range("2020-01-01", periods=252, freq="D")  # 1 year of daily data
-
-    # Generate returns with known properties
-    np.random.seed(42)
-    returns = np.random.normal(0.001, 0.02, len(dates))  # 0.1% daily mean, 2% daily vol
-
-    return pd.Series(returns, index=dates)
-
-
-@pytest.fixture
-def benchmark_returns():
-    """Create benchmark returns."""
-    dates = pd.date_range("2020-01-01", periods=252, freq="D")
-    np.random.seed(43)
-    returns = np.random.normal(0.0008, 0.018, len(dates))
-
-    return pd.Series(returns, index=dates)
-
-
-class TestRiskMetrics:
-    """Test risk metrics calculations."""
-
-    def test_basic_metrics(self, sample_returns):
-        """Test calculation of basic metrics."""
-        metrics_calc = RiskMetrics(sample_returns)
-        results = metrics_calc.calculate_all()
-
-        # Check that expected metrics are present
-        expected_metrics = [
-            "total_return",
-            "cagr",
-            "volatility",
-            "max_drawdown",
-            "sharpe_ratio",
-            "sortino_ratio",
-        ]
-        for metric in expected_metrics:
-            assert metric in results
-            assert isinstance(results[metric], (float, int))
-
-    def test_cagr_calculation(self):
-        """Test CAGR calculation with known values."""
-        # Create returns that double money in 2 years
-        dates = pd.date_range("2020-01-01", "2021-12-31", freq="D")
-        n_days = len(dates)
-
-        # Calculate daily return needed to double in 2 years
-        total_return = 1.0  # 100% return
-        daily_return = (1 + total_return) ** (1 / n_days) - 1
-
-        returns = pd.Series([daily_return] * n_days, index=dates)
-
-        metrics = RiskMetrics(returns)
-        results = metrics.calculate_all()
-
-        # Should be close to 100% total return, ~41.4% CAGR for 2 years
-        assert abs(results["total_return"] - 1.0) < 0.01  # ~100% total return
-        assert abs(results["cagr"] - 0.414) < 0.01  # ~41.4% CAGR
-
-    def test_drawdown_calculation(self):
-        """Test drawdown calculation with known pattern."""
-        # Create returns that cause a specific drawdown pattern
-        dates = pd.date_range("2020-01-01", periods=100, freq="D")
-
-        # Series that goes: 100 -> 150 -> 90 -> 120
-        # Drawdown: 0% -> 0% -> 40% -> 20%
-        prices = [100, 150, 90, 120]
-        # Extend with constant values
-        prices.extend([120] * 96)
-
-        returns = pd.Series(np.diff(prices) / prices[:-1], index=dates[:99])
-
-        metrics = RiskMetrics(returns)
-        results = metrics.calculate_all()
-
-        # Maximum drawdown should be (150-90)/150 = 40%
-        assert abs(results["max_drawdown"] - (-0.4)) < 0.01
-
-    def test_sharpe_ratio(self):
-        """Test Sharpe ratio calculation."""
-        # Create risk-free returns (zero volatility, positive return)
-        dates = pd.date_range("2020-01-01", periods=252, freq="D")
-        returns = pd.Series([0.001] * 252, index=dates)  # 0.1% daily return
-
-        metrics = RiskMetrics(returns)
-        results = metrics.calculate_all()
-
-        # With zero volatility, Sharpe should be large (infinite in theory)
-        # But due to annualization and daily precision, it will be finite but large
-        assert results["sharpe_ratio"] > 10
-
-    def test_benchmark_metrics(self, sample_returns, benchmark_returns):
-        """Test benchmark-relative metrics."""
-        metrics = RiskMetrics(sample_returns, benchmark_returns)
-        results = metrics.calculate_all()
-
-        benchmark_metrics = ["alpha", "beta", "tracking_error", "information_ratio"]
-        for metric in benchmark_metrics:
-            assert metric in results
-
-        # Beta should be around 1 for similar return streams
-        # Beta should be a finite number and reflect regression slope of returns.
-        beta = results["beta"]
-        assert np.isfinite(beta), f"beta is not finite: {beta}"
-
-        # Sanity bounds (catch pathological results)
-        # - Accept small beta as valid (data may be uncorrelated).  Reject extreme nonsense.
-        assert abs(beta) < 10.0, f"beta magnitude implausibly large: {beta}"
-
-        # Optional (if you still want to check "similar" behavior when fixture is correlated):
-        # compute Spearman correlation between series (fallback to ensure relation is meaningful)
-        strategy = sample_returns.loc[benchmark_returns.index].dropna()
-        bench = benchmark_returns.loc[strategy.index].dropna()
-        if (
-            len(strategy) > 10
-            and np.all(np.isfinite(strategy))
-            and np.all(np.isfinite(bench))
-        ):
-            spearman = strategy.corr(bench, method="spearman")
-            # if the two series are meaningfully correlated (|spearman| > 0.2), expect beta in a reasonable range
-            if abs(spearman) > 0.2:
-                assert 0.5 < abs(beta) < 2.0, (
-                    f"series appear correlated (spearman={spearman:.3f}) but beta={beta:.3f} "
-                    "is not in the expected range"
-                )
-
-    def test_empty_returns(self):
-        """Test metrics with empty return series."""
-        empty_returns = pd.Series([], dtype=float)
-        metrics = RiskMetrics(empty_returns)
-        results = metrics.calculate_all()
-
-        # All metrics should be zero or safe defaults
-        assert results["total_return"] == 0
-        assert results["cagr"] == 0
-        assert results["sharpe_ratio"] == 0
->>>>>>> 8d5d7c51
+        assert results["sharpe_ratio"] == 0
--- conflicted
+++ resolved
@@ -1,4 +1,3 @@
-<<<<<<< HEAD
 """Tests for factor implementations."""
 
 import numpy as np
@@ -6,6 +5,7 @@
 import pytest
 
 from quant_research_starter.factors import (
+    BollingerBandsFactor,
     MomentumFactor,
     SizeFactor,
     ValueFactor,
@@ -196,205 +196,6 @@
         assert (
             spearman_corr < -0.5
         ), f"volatility factor should be negatively correlated with realized volatility (spearman={spearman_corr})"
-=======
-"""Tests for factor implementations."""
-
-import numpy as np
-import pandas as pd
-import pytest
-
-from quant_research_starter.factors import (
-    BollingerBandsFactor,
-    MomentumFactor,
-    SizeFactor,
-    ValueFactor,
-    VolatilityFactor,
-)
-
-
-@pytest.fixture
-def sample_prices():
-    """Create sample price data for testing."""
-    dates = pd.date_range("2020-01-01", periods=100, freq="D")
-    symbols = ["AAPL", "GOOGL", "MSFT"]
-
-    # Generate realistic price series
-    np.random.seed(42)
-    data = {}
-    for symbol in symbols:
-        returns = np.random.normal(0.001, 0.02, len(dates))
-        prices = 100 * np.cumprod(1 + returns)
-        data[symbol] = prices
-
-    return pd.DataFrame(data, index=dates)
-
-
-class TestMomentumFactor:
-    """Test momentum factor calculations."""
-
-    def test_momentum_basic(self, sample_prices):
-        """Test basic momentum calculation."""
-        momentum = MomentumFactor(lookback=21)
-        result = momentum.compute(sample_prices)
-
-        assert isinstance(result, pd.DataFrame)
-        assert not result.empty
-        assert set(result.columns) == set(sample_prices.columns)
-
-        # Momentum should be between reasonable bounds
-        assert result.abs().max().max() < 10  # Not crazy values
-
-    def test_momentum_lookback_too_long(self, sample_prices):
-        """Test momentum with insufficient data."""
-        momentum = MomentumFactor(lookback=200)  # More than available data
-
-        with pytest.raises(ValueError):
-            momentum.compute(sample_prices)
-
-    def test_momentum_values(self):
-        """Test momentum calculation with known values."""
-        # Create simple price series
-        dates = pd.date_range("2020-01-01", periods=30, freq="D")
-        prices = pd.DataFrame(
-            {"TEST": [100, 101, 102, 103, 104, 105] + [100] * 24}, index=dates
-        )
-
-        momentum = MomentumFactor(lookback=5, skip_period=1)
-        result = momentum.compute(prices)
-
-        # Compute expected momentum using canonical formula:
-        # momentum at time t = P_{t - skip_period} / P_{t - skip_period - lookback} - 1
-        skip = getattr(momentum, "skip_period", 1)
-        lb = getattr(momentum, "lookback", 5)
-
-        # Ensure there is enough data for the expected calculation
-        assert len(prices) > (
-            skip + lb
-        ), "test setup doesn't have enough data for momentum calculation"
-
-        expected_momentum = (
-            prices.shift(skip).iloc[-1, 0] / prices.shift(skip + lb).iloc[-1, 0]
-        ) - 1
-        actual = result.iloc[-1, 0]
-
-        assert np.isfinite(actual), f"momentum result is not finite: {actual}"
-        assert np.isclose(
-            actual, expected_momentum, atol=1e-6
-        ), f"momentum mismatch: got {actual}, expected {expected_momentum}"
-
-
-class TestValueFactor:
-    """Test value factor calculations."""
-
-    def test_value_basic(self, sample_prices):
-        """Test basic value factor calculation."""
-        value = ValueFactor()
-        result = value.compute(sample_prices)
-
-        assert isinstance(result, pd.DataFrame)
-        assert not result.empty
-        assert set(result.columns) == set(sample_prices.columns)
-
-        # Value scores should be z-scored (mean ~0, std ~1)
-        means = result.mean(axis=1)
-        stds = result.std(axis=1)
-
-        # Sanity checks: finite values
-        assert np.all(np.isfinite(means)), "value means contain non-finite values"
-        assert np.all(np.isfinite(stds)), "value stds contain non-finite values"
-
-        # Mean should be close to 0 and std close to 1 on average (looser tolerance)
-        assert abs(means.mean()) < 0.1, f"value mean drift too large: {means.mean()}"
-        assert abs(stds.mean() - 1.0) < 0.7, f"value std mean not near 1: {stds.mean()}"
-
-
-class TestSizeFactor:
-    """Test size factor calculations."""
-
-    def test_size_basic(self, sample_prices):
-        """Test basic size factor calculation."""
-        size = SizeFactor()
-        result = size.compute(sample_prices)
-
-        assert isinstance(result, pd.DataFrame)
-        assert not result.empty
-
-        # Size factor should be negative of log prices (normalized)
-        log_prices = np.log(sample_prices)
-        size_scores = -log_prices
-        size_z = size_scores.sub(size_scores.mean(axis=1), axis=0)
-        size_z = size_z.div(size_scores.std(axis=1), axis=0)
-
-        # Should match our calculation (allowing for numerical precision)
-        pd.testing.assert_frame_equal(result, size_z, check_exact=False)
-
-
-class TestVolatilityFactor:
-    """Test volatility factor calculations."""
-
-    def test_volatility_basic(self, sample_prices):
-        """Test basic volatility calculation."""
-        volatility = VolatilityFactor(lookback=21)
-        result = volatility.compute(sample_prices)
-
-        assert isinstance(result, pd.DataFrame)
-        assert not result.empty
-
-        # Volatility should be roughly centered around small values (implementation dependent)
-        assert result.mean().mean() < 0.1  # Roughly centered around 0
-
-    def test_volatility_calculation(self):
-        """Test volatility calculation with known values."""
-        # Create price series with known (constant) volatility and a random-vol series for comparison
-        dates = pd.date_range("2020-01-01", periods=50, freq="D")
-
-        # Constant 1% daily returns -> zero rolling volatility
-        returns_const = np.full(50, 0.01)
-        prices_const = 100 * np.cumprod(1 + returns_const)
-
-        # Random returns with same mean but non-zero volatility
-        rng = np.random.default_rng(0)
-        returns_rand = rng.normal(0.01, 0.02, 50)
-        prices_rand = 100 * np.cumprod(1 + returns_rand)
-
-        price_df = pd.DataFrame(
-            {"TEST_CONST": prices_const, "TEST_RAND": prices_rand}, index=dates
-        )
-
-        lookback = 21
-        volatility = VolatilityFactor(lookback=lookback)
-        result = volatility.compute(price_df)
-
-        # Allow NaNs during rolling warm-up; only validate values after the lookback window is available.
-        post_warmup = result.iloc[lookback:].values.flatten()
-        assert np.all(
-            np.isfinite(post_warmup)
-        ), "volatility results contain non-finite values after warm-up"
-
-        # Compute realized rolling volatility (std of pct-change) over the lookback window for each series
-        realized = (
-            price_df.pct_change().rolling(lookback).std().iloc[-1]
-        )  # Series: index=columns
-        factor_last = result.iloc[-1]  # Series: index=columns
-
-        # Sanity: realized vol should be finite and non-equal
-        assert np.all(
-            np.isfinite(realized)
-        ), "realized volatility contains non-finite values"
-        assert not np.allclose(
-            realized.values, realized.values[0]
-        ), "realized vols are identical; test input invalid"
-
-        # Use Spearman rank correlation to check monotonic relation between factor and realized vol.
-        # We expect a negative correlation: higher factor -> lower realized vol (i.e., factor encodes low-vol signal).
-        spearman_corr = factor_last.corr(realized, method="spearman")
-
-        assert np.isfinite(
-            spearman_corr
-        ), f"spearman corr is not finite: {spearman_corr}"
-        assert (
-            spearman_corr < -0.5
-        ), f"volatility factor should be negatively correlated with realized volatility (spearman={spearman_corr})"
 
 
 class TestBollingerBandsFactor:
@@ -423,5 +224,4 @@
         short_data = sample_prices.iloc[:5]
         factor = BollingerBandsFactor(lookback=10)
         with pytest.raises(ValueError):
-            factor.compute(short_data)
->>>>>>> 8d5d7c51
+            factor.compute(short_data)
--- conflicted
+++ resolved
@@ -43,7 +43,6 @@
 
 ## What’s included (high-level)
 
-<<<<<<< HEAD
 * **Data management** — download market data or generate synthetic price series for experiments.
 * **Factor library** — example implementations of momentum, value, size, and volatility factors.
 * **Vectorized backtesting engine** — supports transaction costs, slippage, portfolio constraints, and configurable rebalancing frequencies (daily, weekly, monthly).
@@ -51,7 +50,6 @@
 * **Hyperparameter optimization** — automated tuning with Optuna, pruning, and distributed study support.
 * **CLI & scripts** — small tools to generate data, compute factors, run backtests, and optimize hyperparameters from the terminal.
 * **Production-ready utilities** — type hints, tests, continuous integration, and documentation scaffolding.
-=======
 ```
 / (repo root)
 ├─ src/quant_research_starter/
@@ -65,7 +63,6 @@
 ├─ .github/            # CI workflows (build, tests, docs)
 └─ pyproject.toml / package.json
 ```
->>>>>>> 332e6315
 
 ---
 
@@ -213,14 +210,11 @@
 
 * `src/quant_research_starter/frontend/cauweb/src/lib/wsClient.ts` — typed, reconnecting WS client (if present) -->
 
-<<<<<<< HEAD
 * `python -m quant_research_starter.cli generate-data` — create synthetic price series or download data from adapters
 * `python -m quant_research_starter.cli compute-factors` — calculate and export factor scores
 * `python -m quant_research_starter.cli backtest` — run the vectorized backtest and export results
 * `python -m quant_research_starter.cli autotune` — optimize hyperparameters with Optuna
-=======
 <!-- Server responsibilities:
->>>>>>> 332e6315
 
 * Translate backend events (backtest updates, order events) into WS messages and publish to Redis pub/sub / message broker.
 * Implement room/topic filtering and auth checks on subscribe.
@@ -277,7 +271,6 @@
 # from repo root
 pytest -q
 ```
-<<<<<<< HEAD
 QuantResearchStarter/
 ├─ src/quant_research_starter/
 │  ├─ data/              # data loaders & adapters
@@ -290,7 +283,6 @@
 ├─ examples/             # runnable notebooks & example strategies
 ├─ tests/                # unit + integration tests
 └─ docs/                 # documentation source
-=======
 
 ### Frontend tests
 
@@ -310,7 +302,6 @@
 npm run lint
 # Prettier formatting
 npm run format
->>>>>>> 332e6315
 ```
 
 CI workflows are in `.github/workflows/` — they typically run linters, unit tests and publish artifacts. -->

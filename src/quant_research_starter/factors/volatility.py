"""
Volatility factor implementations (vectorized, production-ready).

This file contains:
- VolatilityFactor: historical (realized) volatility (annualized) with
  cross-sectional z-score output.
- IdiosyncraticVolatility: volatility of residuals vs an equal-weighted
  market proxy, computed using vectorized operations.

Key improvements included:
- Proper `__init__` usage.
- Min_periods set on rolling operations; trimming of initial rows to avoid
  ambiguous partial-window values.
- Guarding divide-by-zero when computing beta (market variance).
- Consistent handling for single-column (single-asset) DataFrames.
- Preserves DataFrame output shape/columns and sets self._values.
- Uses ddof=0 for rolling std/var to match population estimates (consistent &
  fast).
"""

from __future__ import annotations
<<<<<<< HEAD

=======
>>>>>>> 33626dc0
from typing import Optional

import numpy as np
import pandas as pd

# Try to import package Factor base; fallback to a minimal stub if unavailable.
try:
    # Adjust this import if your project stores Factor in a different module.
    from .base import Factor  # type: ignore
except Exception:
    try:
        from quant_research_starter.factors.base import Factor  # type: ignore
    except Exception:
        # Minimal Factor stub so this module can be inspected/tested in isolation.
        class Factor:
            def __init__(self, name: Optional[str] = None, lookback: Optional[int] = None):
                self.name = name or "factor"
                self.lookback = lookback or 0
                self._values: Optional[pd.DataFrame] = None

            def _validate_data(self, prices: pd.DataFrame) -> None:
                if not isinstance(prices, pd.DataFrame):
                    raise TypeError("prices must be a pandas DataFrame")

            def __repr__(self) -> str:
                return f"<Factor name={self.name} lookback={self.lookback}>"

# Constants
TRADING_DAYS = 252


class VolatilityFactor(Factor):
    """Computes historical (realized) volatility (annualized) and returns cross-sectional
    z-scores. Low-volatility signals are produced by inverting volatility (i.e. low vol -> high score).

    Parameters
    ----------
    lookback : int
        Rolling lookback window (in trading days). Default is 21.
    name : str
        Human-readable name for the factor.
    """

    def __init__(self, lookback: int = 21, name: str = "volatility"):
        # Call base init if available; also keep explicit attributes for safety.
        try:
            super().__init__(name=name, lookback=lookback)  # type: ignore
        except Exception:
            # Base class might have a different signature; set manually.
            self.name = name
            self.lookback = lookback
            self._values = None

        # Ensure sensible types/values
        if not isinstance(lookback, int) or lookback <= 0:
            raise ValueError("lookback must be a positive integer")
        self.lookback = lookback
        self.name = name

    def compute(self, prices: pd.DataFrame) -> pd.DataFrame:
        """
        Compute annualized historical volatility and return z-scored signals.

        Returns
        -------
        pd.DataFrame
            DataFrame of the same columns (assets) with index trimmed so that the
            first row corresponds to the first full lookback window.
        """
        self._validate_data(prices)

        if prices.shape[0] < self.lookback:
            raise ValueError(f"Need at least {self.lookback} rows of data to compute volatility")

        # pct change -> returns
        returns = prices.pct_change()

        # rolling std (population, ddof=0) and annualize
        vol = returns.rolling(window=self.lookback, min_periods=self.lookback).std(ddof=0) * np.sqrt(
            TRADING_DAYS
        )

        # Trim initial rows that don't correspond to a full window
        if self.lookback > 1:
            vol = vol.iloc[self.lookback - 1 :]

        # Invert sign for low-volatility preference and scale for numeric stability
        scores = -vol * 10.0

        # Ensure DataFrame (even for single-column)
        if isinstance(scores, pd.Series):
            scores = scores.to_frame(name=prices.columns[0])

        # Cross-sectional z-score: (v - mean_row) / std_row
        if scores.shape[1] > 1:
            row_mean = scores.mean(axis=1)
            row_std = scores.std(axis=1).replace(0, np.nan)  # avoid divide-by-zero
            # subtract mean and divide -- use broadcasting via .values for speed
            z = (scores.sub(row_mean, axis=0)).div(row_std, axis=0)
            result = pd.DataFrame(z, index=scores.index, columns=scores.columns)
        else:
            # Single asset -> keep the scores DataFrame (no cross-sectional normalization)
            result = scores.copy()

        # Store and return
        self._values = result
        return result


class IdiosyncraticVolatility(VolatilityFactor):
    """Compute idiosyncratic volatility relative to an equal-weighted market proxy.
    Implements a vectorized market-model approach:
        - compute rolling cov(ri, rm) and var(rm)
        - beta = cov / var
        - residuals = ri - beta * rm
        - idio_vol = rolling std(residuals) (annualized)
    Returns negative idio_vol (so low idio-vol -> high score) and z-scores cross-sectionally.
    """

    def __init__(self, lookback: int = 63, name: str = "idiosyncratic_volatility"):
        super().__init__(lookback=lookback, name=name)

    def compute(self, prices: pd.DataFrame) -> pd.DataFrame:
        self._validate_data(prices)

        # require enough rows to compute returns and rolling windows
        if prices.shape[0] < self.lookback + 1:
            raise ValueError(f"Need at least {self.lookback + 1} rows of data to compute idiosyncratic volatility")

        # daily returns
        returns = prices.pct_change().dropna()
        if returns.shape[0] < self.lookback:
            raise ValueError(f"Need at least {self.lookback} non-NA return rows to compute idio-vol")

        # Market proxy: equal-weighted mean across assets
        market = returns.mean(axis=1)

        # Rolling means for covariance decomposition
        returns_mean = returns.rolling(window=self.lookback, min_periods=self.lookback).mean()
        market_mean = market.rolling(window=self.lookback, min_periods=self.lookback).mean()

        # Compute cov(ri, rm) via E[ri*rm] - E[ri]*E[rm]
        e_ri_rm = returns.mul(market, axis=0).rolling(window=self.lookback, min_periods=self.lookback).mean()
        cov_with_mkt = e_ri_rm - returns_mean.mul(market_mean, axis=0)

        # market variance (vector) -- guard zeros
        market_var = market.rolling(window=self.lookback, min_periods=self.lookback).var(ddof=0).replace(0, np.nan)

        # Beta: cov / var  (division broadcasted over columns)
        beta = cov_with_mkt.div(market_var, axis=0)

        # Predicted returns: beta * market (broadcasted)
        predicted = beta.mul(market, axis=0)

        # Residuals (vectorized)
        residuals = returns - predicted

        # Rolling std of residuals (annualized)
        idio_vol = residuals.rolling(window=self.lookback, min_periods=self.lookback).std(ddof=0) * np.sqrt(
            TRADING_DAYS
        )

        # Trim to first full-window row
        if self.lookback > 1:
            idio_vol = idio_vol.iloc[self.lookback - 1 :]

        # Negative idiosyncratic vol => prefer low idio-vol
        scores = -idio_vol

        # Ensure DataFrame shape (in case of single-column)
        if isinstance(scores, pd.Series):
            scores = scores.to_frame(name=prices.columns[0])

        # Cross-sectional z-score normalization if > 1 asset
        if scores.shape[1] > 1:
            row_mean = scores.mean(axis=1)
            row_std = scores.std(axis=1).replace(0, np.nan)
            z = (scores.sub(row_mean, axis=0)).div(row_std, axis=0)
            result = pd.DataFrame(z, index=scores.index, columns=scores.columns)
        else:
            result = scores.copy()

        # Save and return
        self._values = result
        return result<|MERGE_RESOLUTION|>--- conflicted
+++ resolved
@@ -19,10 +19,6 @@
 """
 
 from __future__ import annotations
-<<<<<<< HEAD
-
-=======
->>>>>>> 33626dc0
 from typing import Optional
 
 import numpy as np
